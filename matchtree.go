--- conflicted
+++ resolved
@@ -652,11 +652,7 @@
 	}
 	switch s := q.(type) {
 	case *query.Regexp:
-<<<<<<< HEAD
-		subQ, isSym := query.RegexpToQuery(s.Regexp, ngramSize)
-=======
 		subQ, isEq := query.RegexpToQuery(s.Regexp, ngramSize)
->>>>>>> f53752c4
 		subQ = query.Map(subQ, func(q query.Q) query.Q {
 			if sub, ok := q.(*query.Substring); ok {
 				sub.FileName = s.FileName
@@ -672,11 +668,7 @@
 
 		// if the query can be used in place of the regexp
 		// return the subtree
-<<<<<<< HEAD
-		if isSym {
-=======
 		if isEq {
->>>>>>> f53752c4
 			return subMT, nil
 		}
 
