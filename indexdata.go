// Copyright 2016 Google Inc. All rights reserved.
//
// Licensed under the Apache License, Version 2.0 (the "License");
// you may not use this file except in compliance with the License.
// You may obtain a copy of the License at
//
//    http://www.apache.org/licenses/LICENSE-2.0
//
// Unless required by applicable law or agreed to in writing, software
// distributed under the License is distributed on an "AS IS" BASIS,
// WITHOUT WARRANTIES OR CONDITIONS OF ANY KIND, either express or implied.
// See the License for the specific language governing permissions and
// limitations under the License.

package zoekt

import (
	"encoding/binary"
	"fmt"
	"hash/crc64"
	"log"
	"math/bits"
	"unicode/utf8"

	"github.com/google/zoekt/query"
)

// indexData holds the pattern-independent data that we have to have
// in memory to search. Most of the memory is taken up by the ngram =>
// offset index.
type indexData struct {
	symbols symbolData

	file IndexFile

	ngrams map[ngram]simpleSection

	newlinesStart uint32
	newlinesIndex []uint32

	docSectionsStart uint32
	docSectionsIndex []uint32

	runeDocSections []DocumentSection

	// rune offset=>byte offset mapping, relative to the start of the content corpus
	runeOffsets []uint32

	// offsets of file contents; includes end of last file
	boundariesStart uint32
	boundaries      []uint32

	// rune offsets for the file content boundaries
	fileEndRunes []uint32

	fileNameContent []byte
	fileNameIndex   []uint32
	fileNameNgrams  map[ngram][]uint32

	// fileEndSymbol[i] is the index of the first symbol for document i.
	fileEndSymbol []uint32

	// rune offset=>byte offset mapping, relative to the start of the filename corpus
	fileNameRuneOffsets []uint32

	// rune offsets for the file name boundaries
	fileNameEndRunes []uint32

	fileBranchMasks []uint64

	// mask (power of 2) => name
	branchNames map[uint]string

	// name => mask (power of 2)
	branchIDs map[string]uint

	metaData     IndexMetadata
	repoMetaData Repository

	subRepos     []uint32
	subRepoPaths []string

	// Checksums for all the files, at 8-byte intervals
	checksums []byte

	// languages for all the files.
	languages []byte

	// inverse of LanguageMap in metaData
	languageMap map[byte]string

	repoListEntry RepoListEntry
}

type symbolData struct {
	// symContent stores Symbol.Sym and Symbol.Parent.
	// TODO we don't need to store Symbol.Sym.
	symContent []byte
	symIndex   []byte
	// symKindContent is an enum of sym.Kind and sym.ParentKind
	symKindContent []byte
	symKindIndex   []uint32
	// symMetadata is [4]uint32 0 Kind Parent ParentKind
	symMetaData []byte
}

func uint32SliceAt(a []byte, n uint32) uint32 {
	return binary.BigEndian.Uint32(a[n*4:])
}

func uint32SliceLen(a []byte) uint32 {
	return uint32(len(a) / 4)
}

// parent returns index i of the parent enum
func (d *symbolData) parent(i uint32) []byte {
	delta := uint32SliceAt(d.symIndex, 0)
	start := uint32SliceAt(d.symIndex, i) - delta
	var end uint32
	if i+1 == uint32SliceLen(d.symIndex) {
		end = uint32(len(d.symContent))
	} else {
		end = uint32SliceAt(d.symIndex, i+1) - delta
	}
	return d.symContent[start:end]
}

// kind returns index i of the kind enum
func (d *symbolData) kind(i uint32) []byte {
	return d.symKindContent[d.symKindIndex[i]:d.symKindIndex[i+1]]
}

// data returns the symbol at index i
func (d *symbolData) data(i uint32) *Symbol {
	size := uint32(4 * 4) // 4 uint32s
	offset := i * size
	if offset >= uint32(len(d.symMetaData)) {
		return nil
	}

	metadata := d.symMetaData[offset : offset+size]
	sym := &Symbol{}
	key := uint32SliceAt(metadata, 1)
	sym.Kind = string(d.kind(key))
	key = uint32SliceAt(metadata, 2)
	sym.Parent = string(d.parent(key))
	key = uint32SliceAt(metadata, 3)
	sym.ParentKind = string(d.kind(key))
	return sym
}

func (d *indexData) getChecksum(idx uint32) []byte {
	start := crc64.Size * idx
	return d.checksums[start : start+crc64.Size]
}

func (d *indexData) calculateStats() {
	var last uint32
	if len(d.boundaries) > 0 {
		last += d.boundaries[len(d.boundaries)-1]
	}

	lastFN := last
	if len(d.fileNameIndex) > 0 {
		lastFN = d.fileNameIndex[len(d.fileNameIndex)-1]
	}

	count, defaultCount, otherCount := d.calculateNewLinesStats()

	stats := RepoStats{
		IndexBytes:   int64(d.memoryUse()),
		ContentBytes: int64(int(last) + int(lastFN)),
		Documents:    len(d.newlinesIndex) - 1,
<<<<<<< HEAD

		// Sourcegraph specific
		NewLinesCount:              count,
		DefaultBranchNewLinesCount: defaultCount,
		OtherBranchesNewLinesCount: otherCount,
=======
		Shards:       1,
>>>>>>> d92b3b80
	}
	d.repoListEntry = RepoListEntry{
		Repository:    d.repoMetaData,
		IndexMetadata: d.metaData,
		Stats:         stats,
	}
}

// calculateNewLinesStats computes some Sourcegraph specific statistics. These
// are not as efficient to calculate as the normal statistics. We
// experimentally measured about a 10% slower shard load time. However, we
// find these values very useful to track and computing them outside of load
// time introduces a lot of complexity.
func (d *indexData) calculateNewLinesStats() (count, defaultCount, otherCount uint64) {
	for i, branchMask := range d.fileBranchMasks {
		// branchMask is a bitmask of the branches for a document. Zoekt by
		// convention represents the default branch as the lowest bit.
		isDefault := (branchMask & 1) == 1
		others := uint64(bits.OnesCount64(branchMask >> 1))

		// this is readNewlines but only reading the size of each section which
		// corresponds to the number of newlines.
		sec := simpleSection{
			off: d.newlinesStart + d.newlinesIndex[i],
			sz:  d.newlinesIndex[i+1] - d.newlinesIndex[i],
		}
		// We are only reading the first varint which is the size. So we don't
		// need to read more than MaxVarintLen64 bytes.
		if sec.sz > binary.MaxVarintLen64 {
			sec.sz = binary.MaxVarintLen64
		}
		blob, err := d.readSectionBlob(sec)
		if err != nil {
			log.Printf("error reading newline index for document %d on shard %s: %v", i, d.file.Name(), err)
			continue
		}
		sz, _ := binary.Uvarint(blob)

		count += sz
		if isDefault {
			defaultCount += sz
		}
		otherCount += (others * sz)
	}

	return
}

func (d *indexData) Repository() *Repository { return &d.repoMetaData }

func (d *indexData) String() string {
	return fmt.Sprintf("shard(%s)", d.file.Name())
}

func (d *indexData) memoryUse() int {
	sz := 0
	for _, a := range [][]uint32{
		d.newlinesIndex, d.docSectionsIndex,
		d.boundaries, d.fileNameIndex,
		d.runeOffsets, d.fileNameRuneOffsets,
		d.fileEndRunes, d.fileNameEndRunes,
		d.fileEndSymbol, d.symbols.symKindIndex,
	} {
		sz += 4 * len(a)
	}
	sz += 8 * len(d.runeDocSections)
	sz += 8 * len(d.fileBranchMasks)
	sz += 12 * len(d.ngrams)
	for _, v := range d.fileNameNgrams {
		sz += 4*len(v) + 4
	}
	return sz
}

const maxUInt32 = 0xffffffff

func firstMinarg(xs []uint32) uint32 {
	m := uint32(maxUInt32)
	j := len(xs)
	for i, x := range xs {
		if x < m {
			m = x
			j = i
		}
	}
	return uint32(j)
}

func lastMinarg(xs []uint32) uint32 {
	m := uint32(maxUInt32)
	j := len(xs)
	for i, x := range xs {
		if x <= m {
			m = x
			j = i
		}
	}
	return uint32(j)
}

func (data *indexData) ngramFrequency(ng ngram, filename bool) uint32 {
	if filename {
		return uint32(len(data.fileNameNgrams[ng]))
	}

	return data.ngrams[ng].sz
}

type ngramIterationResults struct {
	matchIterator

	caseSensitive bool
	fileName      bool
	substrBytes   []byte
	substrLowered []byte
}

func (r *ngramIterationResults) String() string {
	return fmt.Sprintf("wrapper(%v)", r.matchIterator)
}

func (r *ngramIterationResults) candidates() []*candidateMatch {
	cs := r.matchIterator.candidates()
	for _, c := range cs {
		c.caseSensitive = r.caseSensitive
		c.fileName = r.fileName
		c.substrBytes = r.substrBytes
		c.substrLowered = r.substrLowered
	}
	return cs
}

func (d *indexData) iterateNgrams(query *query.Substring) (*ngramIterationResults, error) {
	str := query.Pattern

	// Find the 2 least common ngrams from the string.
	ngramOffs := splitNGrams([]byte(query.Pattern))
	frequencies := make([]uint32, 0, len(ngramOffs))
	for _, o := range ngramOffs {
		var freq uint32
		if query.CaseSensitive {
			freq = d.ngramFrequency(o.ngram, query.FileName)
		} else {
			for _, v := range generateCaseNgrams(o.ngram) {
				freq += d.ngramFrequency(v, query.FileName)
			}
		}

		if freq == 0 {
			return &ngramIterationResults{
				matchIterator: &noMatchTree{
					Why: "freq=0",
				},
			}, nil
		}

		frequencies = append(frequencies, freq)
	}
	firstI := firstMinarg(frequencies)
	frequencies[firstI] = maxUInt32
	lastI := lastMinarg(frequencies)
	if firstI > lastI {
		lastI, firstI = firstI, lastI
	}

	firstNG := ngramOffs[firstI].ngram
	lastNG := ngramOffs[lastI].ngram
	iter := &ngramDocIterator{
		leftPad:  firstI,
		rightPad: uint32(utf8.RuneCountInString(str)) - firstI,
	}
	if query.FileName {
		iter.ends = d.fileNameEndRunes
	} else {
		iter.ends = d.fileEndRunes
	}

	if firstI != lastI {
		i, err := d.newDistanceTrigramIter(firstNG, lastNG, lastI-firstI, query.CaseSensitive, query.FileName)

		if err != nil {
			return nil, err
		}

		iter.iter = i
	} else {
		hitIter, err := d.trigramHitIterator(lastNG, query.CaseSensitive, query.FileName)
		if err != nil {
			return nil, err
		}
		iter.iter = hitIter
	}

	patBytes := []byte(query.Pattern)
	lowerPatBytes := toLower(patBytes)

	return &ngramIterationResults{
		matchIterator: iter,
		caseSensitive: query.CaseSensitive,
		fileName:      query.FileName,
		substrBytes:   patBytes,
		substrLowered: lowerPatBytes,
	}, nil
}

func (d *indexData) fileName(i uint32) []byte {
	return d.fileNameContent[d.fileNameIndex[i]:d.fileNameIndex[i+1]]
}

func (s *indexData) Close() {
	s.file.Close()
}<|MERGE_RESOLUTION|>--- conflicted
+++ resolved
@@ -171,15 +171,12 @@
 		IndexBytes:   int64(d.memoryUse()),
 		ContentBytes: int64(int(last) + int(lastFN)),
 		Documents:    len(d.newlinesIndex) - 1,
-<<<<<<< HEAD
+		Shards:       1,
 
 		// Sourcegraph specific
 		NewLinesCount:              count,
 		DefaultBranchNewLinesCount: defaultCount,
 		OtherBranchesNewLinesCount: otherCount,
-=======
-		Shards:       1,
->>>>>>> d92b3b80
 	}
 	d.repoListEntry = RepoListEntry{
 		Repository:    d.repoMetaData,
