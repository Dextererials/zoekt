--- conflicted
+++ resolved
@@ -167,13 +167,12 @@
 		return nil, err
 	}
 
-<<<<<<< HEAD
-	return &typeRepoSearcher{ss}, nil
-=======
-	return &directorySearcher{
+	ds := &directorySearcher{
 		Searcher:         ss,
 		directoryWatcher: dw,
-	}, nil
+	}
+
+	return &typeRepoSearcher{Searcher: ds}, nil
 }
 
 type directorySearcher struct {
@@ -187,7 +186,6 @@
 	// Searcher.
 	s.directoryWatcher.Stop()
 	s.Searcher.Close()
->>>>>>> 031d4457
 }
 
 type loader struct {
